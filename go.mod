--- conflicted
+++ resolved
@@ -62,17 +62,10 @@
 	go.uber.org/atomic v1.7.0 // indirect
 	go.uber.org/multierr v1.6.0 // indirect
 	go.uber.org/zap v1.19.1 // indirect
-<<<<<<< HEAD
-	golang.org/x/net v0.14.0 // indirect
-	golang.org/x/sys v0.11.0 // indirect
-	golang.org/x/term v0.11.0 // indirect
-	golang.org/x/text v0.12.0 // indirect
-=======
 	golang.org/x/net v0.17.0 // indirect
 	golang.org/x/sys v0.13.0 // indirect
 	golang.org/x/term v0.13.0 // indirect
 	golang.org/x/text v0.13.0 // indirect
->>>>>>> 216939fa
 	golang.org/x/time v0.0.0-20220210224613-90d013bbcef8 // indirect
 	gomodules.xyz/jsonpatch/v2 v2.2.0 // indirect
 	google.golang.org/appengine v1.6.7 // indirect
