--- conflicted
+++ resolved
@@ -28,11 +28,8 @@
 	"github.com/keikoproj/instance-manager/controllers/common"
 	"github.com/keikoproj/instance-manager/controllers/providers/aws"
 	"github.com/keikoproj/instance-manager/controllers/provisioners/ekscloudformation"
-<<<<<<< HEAD
 	"github.com/keikoproj/instance-manager/controllers/provisioners/eksfargate"
-=======
 	"github.com/keikoproj/instance-manager/controllers/provisioners/eksmanaged"
->>>>>>> c8ce6e18
 	log "github.com/sirupsen/logrus"
 	corev1 "k8s.io/api/core/v1"
 	"k8s.io/apimachinery/pkg/api/errors"
@@ -179,7 +176,6 @@
 	}
 }
 
-<<<<<<< HEAD
 func (r *InstanceGroupReconciler) ReconcileEKSFargate(instanceGroup *v1alpha.InstanceGroup, finalizerName string) error {
 	ctx, err := eksfargate.New(instanceGroup)
 	if err != nil {
@@ -192,8 +188,9 @@
 	if err != nil {
 		log.Infof("Update failed: %v", err)
 	}
-
-=======
+	return nil
+}
+
 func (r *InstanceGroupReconciler) ReconcileEKSManaged(instanceGroup *v1alpha.InstanceGroup, finalizerName string) error {
 	log.Infof("upgrade strategy: %v", strings.ToLower(instanceGroup.Spec.AwsUpgradeStrategy.Type))
 
@@ -258,7 +255,6 @@
 	if err != nil {
 		return err
 	}
->>>>>>> c8ce6e18
 	return nil
 }
 
@@ -402,8 +398,6 @@
 	r.SetFinalizer(ig, finalizerName)
 
 	switch strings.ToLower(ig.Spec.Provisioner) {
-<<<<<<< HEAD
-=======
 	// Provisioner EKS-Cloudformation Reconciler
 	case "eks-managed":
 		err := r.ReconcileEKSManaged(ig, finalizerName)
@@ -421,7 +415,6 @@
 			log.Infoln("reconcile completed with requeue")
 			return ctrl.Result{RequeueAfter: 10 * time.Second}, nil
 		}
->>>>>>> c8ce6e18
 	case "eks-cf":
 		err := r.ReconcileEKSCF(ig, finalizerName)
 		if err != nil {
