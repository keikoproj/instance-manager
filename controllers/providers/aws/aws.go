--- conflicted
+++ resolved
@@ -18,13 +18,6 @@
 import (
 	"encoding/base64"
 	"fmt"
-<<<<<<< HEAD
-=======
-	"os"
-	"strings"
->>>>>>> 42e8e875
-	"time"
-
 	"github.com/aws/aws-sdk-go/aws"
 	"github.com/aws/aws-sdk-go/aws/awserr"
 	"github.com/aws/aws-sdk-go/aws/ec2metadata"
@@ -39,6 +32,8 @@
 	"github.com/pkg/errors"
 	"os"
 	ctrl "sigs.k8s.io/controller-runtime"
+	"strings"
+	"time"
 )
 
 var (
