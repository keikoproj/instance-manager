--- conflicted
+++ resolved
@@ -44,7 +44,6 @@
 )
 
 const (
-<<<<<<< HEAD
 	CacheDefaultTTL                   time.Duration = 0 * time.Second
 	DescribeAutoScalingGroupsTTL      time.Duration = 60 * time.Second
 	DescribeLaunchConfigurationsTTL   time.Duration = 60 * time.Second
@@ -52,6 +51,7 @@
 	GetRoleTTL                        time.Duration = 60 * time.Second
 	GetInstanceProfileTTL             time.Duration = 60 * time.Second
 	DescribeNodegroupTTL              time.Duration = 60 * time.Second
+  DescribeLifecycleHooksTTL         time.Duration = 180 * time.Second
 	DescribeClusterTTL                time.Duration = 180 * time.Second
 	DescribeSecurityGroupsTTL         time.Duration = 180 * time.Second
 	DescribeSubnetsTTL                time.Duration = 180 * time.Second
@@ -61,21 +61,6 @@
 	DescribeInstanceTypeOfferingTTL   time.Duration = 1 * time.Hour
 	CacheMaxItems                     int64         = 5000
 	CacheItemsToPrune                 uint32        = 500
-=======
-	CacheDefaultTTL                 time.Duration = 0 * time.Second
-	DescribeAutoScalingGroupsTTL    time.Duration = 60 * time.Second
-	DescribeLaunchConfigurationsTTL time.Duration = 60 * time.Second
-	ListAttachedRolePoliciesTTL     time.Duration = 60 * time.Second
-	GetRoleTTL                      time.Duration = 60 * time.Second
-	GetInstanceProfileTTL           time.Duration = 60 * time.Second
-	DescribeNodegroupTTL            time.Duration = 60 * time.Second
-	DescribeLifecycleHooksTTL       time.Duration = 180 * time.Second
-	DescribeClusterTTL              time.Duration = 180 * time.Second
-	DescribeSecurityGroupsTTL       time.Duration = 180 * time.Second
-	DescribeSubnetsTTL              time.Duration = 180 * time.Second
-	CacheMaxItems                   int64         = 5000
-	CacheItemsToPrune               uint32        = 500
->>>>>>> dc476754
 )
 
 type AwsWorker struct {
@@ -129,108 +114,6 @@
 		"GroupTotalCapacity",
 	}
 
-<<<<<<< HEAD
-	AllowedVolumeTypes           = []string{"gp2", "io1", "sc1", "st1"}
-	AllowedMixedPolicyStrategies = []string{LaunchTemplateStrategyCapacityOptimized, LaunchTemplateStrategyLowestPrice}
-)
-
-func (w *AwsWorker) DescribeInstanceOfferings() ([]*ec2.InstanceTypeOffering, error) {
-	offerings := []*ec2.InstanceTypeOffering{}
-	err := w.Ec2Client.DescribeInstanceTypeOfferingsPages(&ec2.DescribeInstanceTypeOfferingsInput{}, func(page *ec2.DescribeInstanceTypeOfferingsOutput, lastPage bool) bool {
-		offerings = append(offerings, page.InstanceTypeOfferings...)
-		return page.NextToken != nil
-	})
-	if err != nil {
-		return offerings, err
-	}
-	return offerings, nil
-}
-
-func (w *AwsWorker) DescribeInstanceTypes() ([]*ec2.InstanceTypeInfo, error) {
-	types := []*ec2.InstanceTypeInfo{}
-	err := w.Ec2Client.DescribeInstanceTypesPages(&ec2.DescribeInstanceTypesInput{}, func(page *ec2.DescribeInstanceTypesOutput, lastPage bool) bool {
-		types = append(types, page.InstanceTypes...)
-		return page.NextToken != nil
-	})
-	if err != nil {
-		return types, err
-	}
-	return types, nil
-}
-
-func (w *AwsWorker) DescribeLaunchTemplates() ([]*ec2.LaunchTemplate, error) {
-	launchTemplates := []*ec2.LaunchTemplate{}
-	err := w.Ec2Client.DescribeLaunchTemplatesPages(&ec2.DescribeLaunchTemplatesInput{}, func(page *ec2.DescribeLaunchTemplatesOutput, lastPage bool) bool {
-		launchTemplates = append(launchTemplates, page.LaunchTemplates...)
-		return page.NextToken != nil
-	})
-	if err != nil {
-		return launchTemplates, err
-	}
-	return launchTemplates, nil
-}
-
-func (w *AwsWorker) DescribeLaunchTemplateVersions(templateName string) ([]*ec2.LaunchTemplateVersion, error) {
-	versions := []*ec2.LaunchTemplateVersion{}
-	err := w.Ec2Client.DescribeLaunchTemplateVersionsPages(&ec2.DescribeLaunchTemplateVersionsInput{LaunchTemplateName: aws.String(templateName)}, func(page *ec2.DescribeLaunchTemplateVersionsOutput, lastPage bool) bool {
-		versions = append(versions, page.LaunchTemplateVersions...)
-		return page.NextToken != nil
-	})
-	if err != nil {
-		return versions, err
-	}
-	return versions, nil
-}
-
-func (w *AwsWorker) CreateLaunchTemplate(input *ec2.CreateLaunchTemplateInput) error {
-	_, err := w.Ec2Client.CreateLaunchTemplate(input)
-	if err != nil {
-		return err
-	}
-	return nil
-}
-
-func (w *AwsWorker) UpdateLaunchTemplateDefaultVersion(name, defaultVersion string) error {
-	_, err := w.Ec2Client.ModifyLaunchTemplate(&ec2.ModifyLaunchTemplateInput{
-		LaunchTemplateName: aws.String(name),
-		DefaultVersion:     aws.String(defaultVersion),
-	})
-	if err != nil {
-		return err
-	}
-	return nil
-}
-
-func (w *AwsWorker) CreateLaunchTemplateVersion(input *ec2.CreateLaunchTemplateVersionInput) (int64, error) {
-	var version int64
-	v, err := w.Ec2Client.CreateLaunchTemplateVersion(input)
-	if err != nil {
-		return version, err
-	}
-	return aws.Int64Value(v.LaunchTemplateVersion.VersionNumber), nil
-}
-
-func (w *AwsWorker) DeleteLaunchTemplate(name string) error {
-	_, err := w.Ec2Client.DeleteLaunchTemplate(&ec2.DeleteLaunchTemplateInput{
-		LaunchTemplateName: aws.String(name),
-	})
-	if err != nil {
-		return err
-	}
-	return nil
-}
-
-func (w *AwsWorker) DeleteLaunchTemplateVersions(name string, versions []string) error {
-	_, err := w.Ec2Client.DeleteLaunchTemplateVersions(&ec2.DeleteLaunchTemplateVersionsInput{
-		LaunchTemplateName: aws.String(name),
-		Versions:           aws.StringSlice(versions),
-	})
-	if err != nil {
-		return err
-	}
-	return nil
-}
-=======
 	AllowedVolumeTypes               = []string{"gp2", "io1", "sc1", "st1"}
 	LifecycleHookTransitionLaunch    = "autoscaling:EC2_INSTANCE_LAUNCHING"
 	LifecycleHookTransitionTerminate = "autoscaling:EC2_INSTANCE_TERMINATING"
@@ -242,7 +125,103 @@
 	ARNPrefix                               = "arn:aws:"
 	LaunchConfigurationNotFoundErrorMessage = "Launch configuration name not found"
 )
->>>>>>> dc476754
+
+func (w *AwsWorker) DescribeInstanceOfferings() ([]*ec2.InstanceTypeOffering, error) {
+	offerings := []*ec2.InstanceTypeOffering{}
+	err := w.Ec2Client.DescribeInstanceTypeOfferingsPages(&ec2.DescribeInstanceTypeOfferingsInput{}, func(page *ec2.DescribeInstanceTypeOfferingsOutput, lastPage bool) bool {
+		offerings = append(offerings, page.InstanceTypeOfferings...)
+		return page.NextToken != nil
+	})
+	if err != nil {
+		return offerings, err
+	}
+	return offerings, nil
+}
+
+func (w *AwsWorker) DescribeInstanceTypes() ([]*ec2.InstanceTypeInfo, error) {
+	types := []*ec2.InstanceTypeInfo{}
+	err := w.Ec2Client.DescribeInstanceTypesPages(&ec2.DescribeInstanceTypesInput{}, func(page *ec2.DescribeInstanceTypesOutput, lastPage bool) bool {
+		types = append(types, page.InstanceTypes...)
+		return page.NextToken != nil
+	})
+	if err != nil {
+		return types, err
+	}
+	return types, nil
+}
+
+func (w *AwsWorker) DescribeLaunchTemplates() ([]*ec2.LaunchTemplate, error) {
+	launchTemplates := []*ec2.LaunchTemplate{}
+	err := w.Ec2Client.DescribeLaunchTemplatesPages(&ec2.DescribeLaunchTemplatesInput{}, func(page *ec2.DescribeLaunchTemplatesOutput, lastPage bool) bool {
+		launchTemplates = append(launchTemplates, page.LaunchTemplates...)
+		return page.NextToken != nil
+	})
+	if err != nil {
+		return launchTemplates, err
+	}
+	return launchTemplates, nil
+}
+
+func (w *AwsWorker) DescribeLaunchTemplateVersions(templateName string) ([]*ec2.LaunchTemplateVersion, error) {
+	versions := []*ec2.LaunchTemplateVersion{}
+	err := w.Ec2Client.DescribeLaunchTemplateVersionsPages(&ec2.DescribeLaunchTemplateVersionsInput{LaunchTemplateName: aws.String(templateName)}, func(page *ec2.DescribeLaunchTemplateVersionsOutput, lastPage bool) bool {
+		versions = append(versions, page.LaunchTemplateVersions...)
+		return page.NextToken != nil
+	})
+	if err != nil {
+		return versions, err
+	}
+	return versions, nil
+}
+
+func (w *AwsWorker) CreateLaunchTemplate(input *ec2.CreateLaunchTemplateInput) error {
+	_, err := w.Ec2Client.CreateLaunchTemplate(input)
+	if err != nil {
+		return err
+	}
+	return nil
+}
+
+func (w *AwsWorker) UpdateLaunchTemplateDefaultVersion(name, defaultVersion string) error {
+	_, err := w.Ec2Client.ModifyLaunchTemplate(&ec2.ModifyLaunchTemplateInput{
+		LaunchTemplateName: aws.String(name),
+		DefaultVersion:     aws.String(defaultVersion),
+	})
+	if err != nil {
+		return err
+	}
+	return nil
+}
+
+func (w *AwsWorker) CreateLaunchTemplateVersion(input *ec2.CreateLaunchTemplateVersionInput) (int64, error) {
+	var version int64
+	v, err := w.Ec2Client.CreateLaunchTemplateVersion(input)
+	if err != nil {
+		return version, err
+	}
+	return aws.Int64Value(v.LaunchTemplateVersion.VersionNumber), nil
+}
+
+func (w *AwsWorker) DeleteLaunchTemplate(name string) error {
+	_, err := w.Ec2Client.DeleteLaunchTemplate(&ec2.DeleteLaunchTemplateInput{
+		LaunchTemplateName: aws.String(name),
+	})
+	if err != nil {
+		return err
+	}
+	return nil
+}
+
+func (w *AwsWorker) DeleteLaunchTemplateVersions(name string, versions []string) error {
+	_, err := w.Ec2Client.DeleteLaunchTemplateVersions(&ec2.DeleteLaunchTemplateVersionsInput{
+		LaunchTemplateName: aws.String(name),
+		Versions:           aws.StringSlice(versions),
+	})
+	if err != nil {
+		return err
+	}
+	return nil
+}
 
 func (w *AwsWorker) CreateLifecycleHook(input *autoscaling.PutLifecycleHookInput) error {
 	_, err := w.AsgClient.PutLifecycleHook(input)
