--- conflicted
+++ resolved
@@ -18,12 +18,8 @@
 import (
 	"encoding/base64"
 	"fmt"
-<<<<<<< HEAD
-=======
-	"os"
 	"time"
 
->>>>>>> e4456c9e
 	"github.com/aws/aws-sdk-go/aws"
 	"github.com/aws/aws-sdk-go/aws/awserr"
 	"github.com/aws/aws-sdk-go/aws/ec2metadata"
@@ -34,22 +30,10 @@
 	"github.com/aws/aws-sdk-go/service/eks/eksiface"
 	"github.com/aws/aws-sdk-go/service/iam"
 	"github.com/aws/aws-sdk-go/service/iam/iamiface"
-<<<<<<< HEAD
-	log "github.com/sirupsen/logrus"
+	"github.com/pkg/errors"
 	"os"
+	ctrl "sigs.k8s.io/controller-runtime"
 )
-
-type AwsWorker struct {
-	CfClient        cloudformationiface.CloudFormationAPI
-	AsgClient       autoscalingiface.AutoScalingAPI
-	EksClient       eksiface.EKSAPI
-	IamClient       iamiface.IAMAPI
-	TemplateBody    string
-	StackName       string
-	StackTags       []*cloudformation.Tag
-	StackParameters []*cloudformation.Parameter
-	Parameters      map[string]interface{}
-}
 
 type CreateProfileInput struct {
 	ClusterName string
@@ -64,11 +48,6 @@
 	ProfileName string
 }
 
-=======
-	"github.com/pkg/errors"
-	ctrl "sigs.k8s.io/controller-runtime"
-)
-
 var (
 	log = ctrl.Log.WithName("aws-provider")
 )
@@ -87,7 +66,8 @@
 )
 
 const (
-	IAMPolicyPrefix = "arn:aws:iam::aws:policy"
+	IAMPolicyPrefix             = "arn:aws:iam::aws:policy"
+	FargateProfileStatusMissing = "MISSING"
 )
 
 func DefaultEksUserDataFmt() string {
@@ -370,7 +350,6 @@
 }
 
 // TODO: Move logic to provisioner
->>>>>>> e4456c9e
 func (w *AwsWorker) IsNodeGroupExist() bool {
 	input := &eks.DescribeNodegroupInput{
 		ClusterName:   aws.String(w.Parameters["ClusterName"].(string)),
@@ -515,119 +494,12 @@
 	return compacted
 }
 
-<<<<<<< HEAD
-func (w *AwsWorker) CreateCloudformationStack() error {
-	capabilities := []*string{
-		aws.String("CAPABILITY_IAM"),
-	}
-
-	input := &cloudformation.CreateStackInput{
-		TemplateBody: aws.String(w.TemplateBody),
-		StackName:    aws.String(w.StackName),
-		Parameters:   w.StackParameters,
-		Capabilities: capabilities,
-		Tags:         w.StackTags,
-	}
-	_, err := w.CfClient.CreateStack(input)
-	if err != nil {
-		if awsErr, ok := err.(awserr.Error); ok {
-			return awsErr
-		}
-		log.Errorln(err)
-		return err
-	}
-	return nil
-}
-func (w *AwsWorker) UpdateCloudformationStack() (error, bool) {
-	capabilities := []*string{
-		aws.String("CAPABILITY_IAM"),
-	}
-	input := &cloudformation.UpdateStackInput{
-		TemplateBody: aws.String(w.TemplateBody),
-		StackName:    aws.String(w.StackName),
-		Parameters:   w.StackParameters,
-		Capabilities: capabilities,
-		Tags:         w.StackTags,
-	}
-	_, err := w.CfClient.UpdateStack(input)
-	if err != nil {
-		if awsErr, ok := err.(awserr.Error); ok {
-			if awsErr.Code() == "ValidationError" && awsErr.Message() == "No updates are to be performed." {
-				log.Infof("update not required")
-				return nil, false
-			}
-			return awsErr, false
-		}
-		return err, false
-	}
-	return nil, true
-}
-
-func (w *AwsWorker) DeleteCloudformationStack() error {
-	input := &cloudformation.DeleteStackInput{
-		StackName: aws.String(w.StackName),
-	}
-	_, err := w.CfClient.DeleteStack(input)
-	if err != nil {
-		if awsErr, ok := err.(awserr.Error); ok {
-			return awsErr
-		}
-		return err
-	}
-	return nil
-}
-
-func (w *AwsWorker) CloudformationStackExists() bool {
-	input := &cloudformation.DescribeStacksInput{
-		StackName: aws.String(w.StackName),
-	}
-	stacks, err := w.CfClient.DescribeStacks(input)
-	if err != nil {
-		return false
-	}
-
-	if len(stacks.Stacks) == 0 {
-		return false
-	}
-
-	return true
-}
-
-func (w *AwsWorker) GetStackState() (string, error) {
-	input := &cloudformation.DescribeStacksInput{
-		StackName: aws.String(w.StackName),
-	}
-
-	d, err := w.CfClient.DescribeStacks(input)
-	if err != nil {
-		return "", err
-	}
-
-	if len(d.Stacks) == 0 {
-		return "", fmt.Errorf("Could not find stack state for %v", w.StackName)
-	}
-
-	return *d.Stacks[0].StackStatus, nil
-}
-
-func (w *AwsWorker) DescribeCloudformationStacks() (cloudformation.DescribeStacksOutput, error) {
-	out, err := w.CfClient.DescribeStacks(&cloudformation.DescribeStacksInput{})
-	if err != nil {
-		return cloudformation.DescribeStacksOutput{}, err
-	}
-	return *out, nil
-}
-
-func (w *AwsWorker) DescribeAutoscalingGroups() (autoscaling.DescribeAutoScalingGroupsOutput, error) {
-	out, err := w.AsgClient.DescribeAutoScalingGroups(&autoscaling.DescribeAutoScalingGroupsInput{})
-=======
 func (w *AwsWorker) DescribeAutoscalingGroups() ([]*autoscaling.Group, error) {
 	scalingGroups := []*autoscaling.Group{}
 	err := w.AsgClient.DescribeAutoScalingGroupsPages(&autoscaling.DescribeAutoScalingGroupsInput{}, func(page *autoscaling.DescribeAutoScalingGroupsOutput, lastPage bool) bool {
 		scalingGroups = append(scalingGroups, page.AutoScalingGroups...)
 		return page.NextToken != nil
 	})
->>>>>>> e4456c9e
 	if err != nil {
 		return scalingGroups, err
 	}
@@ -731,18 +603,6 @@
 	return eks.New(sess)
 }
 
-<<<<<<< HEAD
-// GetAwsAsgClient returns an ASG client
-func GetAwsIAMClient(region string) iamiface.IAMAPI {
-	var config aws.Config
-	config.Region = aws.String(region)
-	sess := session.Must(session.NewSessionWithOptions(session.Options{
-		SharedConfigState: session.SharedConfigEnable,
-		Config:            config,
-	}))
-	return iam.New(sess)
-}
-
 func (w *AwsWorker) DeriveEksVpcID(clusterName string) (string, error) {
 	out, err := w.EksClient.DescribeCluster(&eks.DescribeClusterInput{Name: aws.String(clusterName)})
 	if err != nil {
@@ -767,14 +627,12 @@
 var UnrecoverableError = CloudResourceReconcileState{UnrecoverableError: true}
 var UnrecoverableDeleteError = CloudResourceReconcileState{UnrecoverableDeleteError: true}
 
-=======
 // GetAwsIAMClient returns an IAM client
 func GetAwsIamClient(region string) iamiface.IAMAPI {
 	mySession := session.Must(session.NewSession())
 	return iam.New(mySession, aws.NewConfig().WithRegion(region))
 }
 
->>>>>>> e4456c9e
 type ManagedNodeGroupReconcileState struct {
 	OngoingState             bool
 	FiniteState              bool
@@ -811,7 +669,6 @@
 	default:
 		return false
 	}
-<<<<<<< HEAD
 }
 
 func IsStackInConditionState(key string, condition string) bool {
@@ -851,23 +708,18 @@
 		return false
 	}
 }
-func IsProfileInConditionState(key *string, condition string) bool {
-	const NONE = "NONE"
-	xkey := key
-	// Map the nil into a string domain
-	if xkey == nil {
-		xkey = aws.String(NONE)
-	}
+
+func IsProfileInConditionState(key string, condition string) bool {
 
 	conditionStates := map[string]CloudResourceReconcileState{
-		NONE:                                 FiniteDeleted,
+		FargateProfileStatusMissing:          FiniteDeleted,
 		eks.FargateProfileStatusCreating:     OngoingState,
 		eks.FargateProfileStatusActive:       FiniteState,
 		eks.FargateProfileStatusDeleting:     OngoingState,
 		eks.FargateProfileStatusCreateFailed: UpdateRecoverableError,
 		eks.FargateProfileStatusDeleteFailed: UnrecoverableDeleteError,
 	}
-	state := conditionStates[*xkey]
+	state := conditionStates[key]
 	switch condition {
 	case "OngoingState":
 		return state.OngoingState
@@ -886,31 +738,6 @@
 	}
 }
 
-type ResourceState struct {
-	Profile *eks.FargateProfile
-}
-
-func (state *ResourceState) GetProfileState() *string {
-	return state.Profile.Status
-
-}
-func (state *ResourceState) IsProvisioned() bool {
-	return state.GetProfileState() != nil
-}
-
-func (w *AwsWorker) GetState(input CreateCommonInput) *ResourceState {
-	state := ResourceState{}
-	profile, err := w.DescribeProfile(input)
-	if err != nil {
-		profile = &eks.FargateProfile{
-			Status: nil,
-		}
-	}
-	state.Profile = profile
-	return &state
-
-}
-
 const defaultPolicyArn = "arn:aws:iam::aws:policy/AmazonEKSFargatePodExecutionRolePolicy"
 
 func (w *AwsWorker) DetachDefaultPolicyFromDefaultRole(input CreateCommonInput) (bool, error) {
@@ -991,7 +818,7 @@
 	return err
 }
 
-func (w *AwsWorker) CreateProfile(input CreateProfileInput) error {
+func (w *AwsWorker) CreateProfile(input CreateProfileInput) (bool, error) {
 	fargateInput := &eks.CreateFargateProfileInput{
 		ClusterName:         &input.ClusterName,
 		FargateProfileName:  &input.ProfileName,
@@ -1002,53 +829,30 @@
 	}
 
 	_, err := w.EksClient.CreateFargateProfile(fargateInput)
-	return err
-}
-
-func (w *AwsWorker) DeleteProfile(input CreateCommonInput) error {
+	if err != nil {
+		if aerr, ok := err.(awserr.Error); ok {
+			if aerr.Code() == eks.ErrCodeResourceInUseException {
+				return true, nil
+			}
+		}
+	}
+	return false, err
+}
+
+func (w *AwsWorker) DeleteProfile(input CreateCommonInput) (bool, error) {
 	deleteInput := &eks.DeleteFargateProfileInput{
 		ClusterName:        &input.ClusterName,
 		FargateProfileName: &input.ProfileName,
 	}
 	_, err := w.EksClient.DeleteFargateProfile(deleteInput)
-	return err
-}
-
-func (w *AwsWorker) DescribeAllProfiles(input CreateCommonInput, profiles []string) ([]eks.FargateProfile, error) {
-	fargateProfiles := []eks.FargateProfile{}
-	for _, profile := range profiles {
-		temp := CreateCommonInput{
-			ClusterName: input.ClusterName,
-			ProfileName: profile,
-		}
-		x, err := DescribeProfileWithParms(w.EksClient, temp)
-		if err != nil {
-			return nil, err
-		} else {
-			fargateProfiles = append(fargateProfiles, *x)
-		}
-	}
-	return fargateProfiles, nil
-}
-
-func (w *AwsWorker) ListAllProfiles(input CreateCommonInput) ([]string, error) {
-	profiles := []string{}
-	listInput := &eks.ListFargateProfilesInput{
-		ClusterName: &input.ClusterName,
-	}
-	err := w.EksClient.ListFargateProfilesPages(listInput,
-		func(page *eks.ListFargateProfilesOutput, lastPage bool) bool {
-			for _, fp := range page.FargateProfileNames {
-				profiles = append(profiles, *fp)
-			}
-
-			return !lastPage
-		})
-	if err != nil {
-		log.Errorf("ListAllProfiles - Failed on cluster: %s with error: %v", input.ClusterName, err)
-		return nil, err
-	}
-	return profiles, nil
+	if err != nil {
+		if aerr, ok := err.(awserr.Error); ok {
+			if aerr.Code() == eks.ErrCodeResourceInUseException {
+				return true, nil
+			}
+		}
+	}
+	return false, err
 }
 
 func DescribeProfileWithParms(client eksiface.EKSAPI, input CreateCommonInput) (*eks.FargateProfile, error) {
@@ -1064,6 +868,4 @@
 }
 func (w *AwsWorker) DescribeProfile(input CreateCommonInput) (*eks.FargateProfile, error) {
 	return DescribeProfileWithParms(w.EksClient, input)
-=======
->>>>>>> e4456c9e
 }