--- conflicted
+++ resolved
@@ -30,11 +30,8 @@
 	var (
 		instanceGroup = ctx.GetInstanceGroup()
 		strategy      = ctx.GetUpgradeStrategy()
-<<<<<<< HEAD
 		state         = ctx.GetDiscoveredState()
-=======
 		strategyType  = strings.ToLower(strategy.GetType())
->>>>>>> 1d794adf
 	)
 
 	// process the upgrade strategy
