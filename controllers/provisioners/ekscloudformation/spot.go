--- conflicted
+++ resolved
@@ -35,11 +35,7 @@
 		status            = &instanceGroup.Status
 		spec              = &instanceGroup.Spec
 		provisionerConfig = spec.EKSCFSpec
-<<<<<<< HEAD
-		specConfig        = &provisionerConfig.EKSCFConfiguration
-=======
 		specConfig        = provisionerConfig.EKSCFConfiguration
->>>>>>> c8ce6e18
 		scalingGroupName  = status.GetActiveScalingGroupName()
 	)
 
