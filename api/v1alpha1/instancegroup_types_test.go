--- conflicted
+++ resolved
@@ -461,12 +461,8 @@
 func TestScalingConfigOverride(t *testing.T) {
 	launchconfiguration := LaunchConfiguration
 	launchtemplate := LaunchTemplate
-<<<<<<< HEAD
-	
 	var invalidScalingConfigType ScalingConfigurationType = "invalid-scaling-config-type"
 
-=======
->>>>>>> 6d3fc211
 	type args struct {
 		instancegroup *InstanceGroup
 		overrides     *ValidationOverrides
@@ -479,16 +475,10 @@
 		return testCase.Run(t)
 	}
 	tests := []struct {
-<<<<<<< HEAD
 		name          string
 		args          args
 		want          ScalingConfigurationType
 		expectedError bool
-=======
-		name string
-		args args
-		want ScalingConfigurationType
->>>>>>> 6d3fc211
 	}{
 		{
 			name: "override default to launchconfig instead of launchtemplate",
@@ -498,12 +488,8 @@
 					scalingConfigurationOverride: &launchconfiguration,
 				},
 			},
-<<<<<<< HEAD
 			want:          LaunchConfiguration,
 			expectedError: false,
-=======
-			want: LaunchConfiguration,
->>>>>>> 6d3fc211
 		},
 		{
 			name: "no default overrides",
@@ -511,12 +497,8 @@
 				instancegroup: MockInstanceGroup("eks", "managed", MockEKSSpec(), nil, basicFargateSpec()),
 				overrides:     &ValidationOverrides{},
 			},
-<<<<<<< HEAD
 			want:          LaunchTemplate,
 			expectedError: false,
-=======
-			want: LaunchTemplate,
->>>>>>> 6d3fc211
 		},
 		{
 			name: "override default to launchtemplate",
@@ -526,7 +508,6 @@
 					scalingConfigurationOverride: &launchtemplate,
 				},
 			},
-<<<<<<< HEAD
 			want:          LaunchTemplate,
 			expectedError: false,
 		},
@@ -540,22 +521,14 @@
 			},
 			want:          LaunchTemplate,
 			expectedError: true,
-=======
-			want: LaunchTemplate,
->>>>>>> 6d3fc211
 		},
 	}
 	for _, tt := range tests {
 		t.Run(tt.name, func(t *testing.T) {
 			err := testFunction(t, tt.args)
-<<<<<<< HEAD
 			if (!tt.expectedError && err != "") || (tt.expectedError && err == "") {
 				t.Errorf("%v: got: %v, expectedError: %v", tt.name, err, tt.expectedError)
-=======
-			if err != "" {
-				t.Errorf("error:%v", err)
->>>>>>> 6d3fc211
-			}
+      }
 			got := tt.args.instancegroup.Spec.EKSSpec.Type
 			if got != tt.want {
 				t.Errorf("%v: got %v, want %v", tt.name, got, tt.want)
