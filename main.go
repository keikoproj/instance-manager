--- conflicted
+++ resolved
@@ -88,12 +88,7 @@
 		"Enable leader election for controller manager. Enabling this will ensure there is only one active controller manager.")
 	flag.BoolVar(&nodeRelabel, "node-relabel", true, "relabel nodes as they join with kubernetes.io/role label via controller")
 	flag.BoolVar(&disableWinClusterInjection, "disable-windows-cluster-ca-injection", false, "Setting this to true will cause the ClusterCA and Endpoint to not be injected for Windows nodes")
-<<<<<<< HEAD
 	flag.StringVar(&defaultScalingConfiguration, "default-scaling-configuration", "LaunchTemplate", "By default ASGs will have LaunchTemplate. Set this string to either 'LaunchConfiguration' or 'LaunchTemplate' to enforce defaults.")
-=======
-	flag.StringVar(&defaultScalingConfiguration, "", string(instancemgrv1alpha1.LaunchTemplate), "By default ASGs will have LaunchTemplate. Set this string to either 'LaunchConfiguration' or 'LaunchTemplate' to enforce defaults.")
->>>>>>> 6d3fc211
-
 	flag.Parse()
 	ctrl.SetLogger(zap.New(zap.UseDevMode(true)))
 
